--- conflicted
+++ resolved
@@ -24,16 +24,12 @@
 #[cfg(feature = "std")]
 extern crate rustc_hex;
 
-<<<<<<< HEAD
 extern crate polkadot_runtime_codec as codec;
 
-=======
 #[cfg(test)]
 #[macro_use]
 extern crate hex_literal;
 
-pub mod codec;
->>>>>>> 68674f19
 #[macro_use]
 pub mod support;
 pub mod primitives;
